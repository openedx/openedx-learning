--- conflicted
+++ resolved
@@ -597,18 +597,9 @@
         rules.set_perm("oel_tagging.view_objecttag_objectid", _view_object_permission)
 
     @ddt.data(
-<<<<<<< HEAD
-        (None, status.HTTP_403_FORBIDDEN, None),
+        (None, status.HTTP_401_UNAUTHORIZED, None),
         ("user", status.HTTP_200_OK, 81),
         ("staff", status.HTTP_200_OK, 81),
-=======
-        (None, "abc", status.HTTP_401_UNAUTHORIZED, None),
-        ("user", "abc", status.HTTP_200_OK, 81),
-        ("staff", "abc", status.HTTP_200_OK, 81),
-        (None, "non-existing-id", status.HTTP_401_UNAUTHORIZED, None),
-        ("user", "non-existing-id", status.HTTP_200_OK, 0),
-        ("staff", "non-existing-id", status.HTTP_200_OK, 0),
->>>>>>> ca6bc859
     )
     @ddt.unpack
     def test_retrieve_object_tags(self, user_attr, expected_status, expected_count):
