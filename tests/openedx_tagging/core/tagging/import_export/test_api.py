"""
Test for import/export API
"""
import json
from io import BytesIO

from django.test.testcases import TestCase

import openedx_tagging.core.tagging.import_export.api as import_export_api
from openedx_tagging.core.tagging.import_export import ParserFormat
from openedx_tagging.core.tagging.models import LanguageTaxonomy, Tag, TagImportTask, TagImportTaskState, Taxonomy

from .mixins import TestImportExportMixin


class TestImportExportApi(TestImportExportMixin, TestCase):
    """
    Test import/export API functions
    """

    def setUp(self) -> None:
        self.tags = [
            {"id": "tag_31", "value": "Tag 31"},
            {"id": "tag_32", "value": "Tag 32"},
            {"id": "tag_33", "value": "Tag 33", "parent_id": "tag_31"},
            {"id": "tag_1", "value": "Tag 1 V2"},
            {"id": "tag_4", "value": "Tag 4", "parent_id": "tag_32"},
        ]
        json_data = {"tags": self.tags}
        self.file = BytesIO(json.dumps(json_data).encode())

        json_data = {"invalid": [
            {"id": "tag_1", "name": "Tag 1"},
        ]}
        self.invalid_parser_file = BytesIO(json.dumps(json_data).encode())
        json_data = {"tags": [
            {'id': 'tag_31', 'value': 'Tag 31'},
            {'id': 'tag_31', 'value': 'Tag 32'},
        ]}
        self.invalid_plan_file = BytesIO(json.dumps(json_data).encode())

        self.parser_format = ParserFormat.JSON

        self.open_taxonomy = Taxonomy(
            name="Open taxonomy",
            allow_free_text=True
        )
        self.system_taxonomy = Taxonomy(
            name="System taxonomy",
        )
        self.system_taxonomy.taxonomy_class = LanguageTaxonomy
        self.system_taxonomy = self.system_taxonomy.cast()
        return super().setUp()

    def test_check_status(self) -> None:
        TagImportTask.create(self.taxonomy)
        status = import_export_api.get_last_import_status(self.taxonomy)
        assert status == TagImportTaskState.LOADING_DATA

    def test_check_log(self) -> None:
        TagImportTask.create(self.taxonomy)
        log = import_export_api.get_last_import_log(self.taxonomy)
        assert "Import task created" in log

    def test_invalid_import_tags(self) -> None:
        TagImportTask.create(self.taxonomy)
        with self.assertRaises(ValueError):
            # Raise error if there is a current in progress task
            import_export_api.import_tags(
                self.taxonomy,
                self.file,
                self.parser_format,
            )

    def test_import_export_validations(self) -> None:
        # Check that import is invalid with open taxonomy
        with self.assertRaises(ValueError):
            import_export_api.import_tags(
                self.open_taxonomy,
                self.file,
                self.parser_format,
            )

        # Check that import is invalid with system taxonomy
        with self.assertRaises(ValueError):
            import_export_api.import_tags(
                self.system_taxonomy,
                self.file,
                self.parser_format,
            )

    def test_with_python_error(self) -> None:
        self.file.close()
        result, task, _plan = import_export_api.import_tags(
            self.taxonomy,
            self.file,
            self.parser_format,
        )
        assert not result
        status = import_export_api.get_last_import_status(self.taxonomy)
        log = import_export_api.get_last_import_log(self.taxonomy)
        assert status == TagImportTaskState(task.status)
        assert status == TagImportTaskState.ERROR
        assert log == task.log
        assert "ValueError('I/O operation on closed file.')" in log

    def test_with_parser_error(self) -> None:
        result, task, _plan = import_export_api.import_tags(
            self.taxonomy,
            self.invalid_parser_file,
            self.parser_format,
        )
        assert not result
        status = import_export_api.get_last_import_status(self.taxonomy)
        log = import_export_api.get_last_import_log(self.taxonomy)
        assert status == TagImportTaskState(task.status)
        assert status == TagImportTaskState.ERROR
        assert log == task.log
        assert "Starting to load data from file" in log
        assert "Invalid '.json' format" in log

    def test_with_plan_errors(self) -> None:
        result, task, _plan = import_export_api.import_tags(
            self.taxonomy,
            self.invalid_plan_file,
            self.parser_format,
        )
        assert not result
        status = import_export_api.get_last_import_status(self.taxonomy)
        log = import_export_api.get_last_import_log(self.taxonomy)
        assert status == TagImportTaskState(task.status)
        assert status == TagImportTaskState.ERROR
        assert log == task.log
        assert "Starting to load data from file" in log
        assert "Load data finished" in log
        assert "Starting plan actions" in log
        assert "Plan finished" in log
        assert "Conflict with 'create'" in log

    def test_valid(self) -> None:
        result, task, _plan = import_export_api.import_tags(
            self.taxonomy,
            self.file,
            self.parser_format,
            replace=True,
        )
        assert result
        status = import_export_api.get_last_import_status(self.taxonomy)
        log = import_export_api.get_last_import_log(self.taxonomy)
        assert status == TagImportTaskState(task.status)
        assert status == TagImportTaskState.SUCCESS
        assert log == task.log
        assert "Starting to load data from file" in log
        assert "Load data finished" in log
        assert "Starting plan actions" in log
        assert "Plan finished" in log
        assert "Starting execute actions" in log
        assert "Execution finished" in log

    def test_start_task_after_error(self) -> None:
        result, _task, _plan = import_export_api.import_tags(
            self.taxonomy,
            self.invalid_parser_file,
            self.parser_format,
        )
        assert not result
        result, _task, _plan = import_export_api.import_tags(
            self.taxonomy,
            self.file,
            self.parser_format,
        )
        assert result

    def test_start_task_after_success(self) -> None:
        result, _task, _plan = import_export_api.import_tags(
            self.taxonomy,
            self.file,
            self.parser_format,
        )
        assert result

        # Opening again the file
        json_data = {"tags": self.tags}
        self.file = BytesIO(json.dumps(json_data).encode())

        result, _task, _plan = import_export_api.import_tags(
            self.taxonomy,
            self.file,
            self.parser_format,
        )
        assert result

    def test_import_with_export_output(self) -> None:
        for parser_format in ParserFormat:
            output = import_export_api.export_tags(
                self.taxonomy,
                parser_format,
            )
            file = BytesIO(output.encode())
            new_taxonomy = Taxonomy(name="New taxonomy")
            new_taxonomy.save()
            result, _task, _plan = import_export_api.import_tags(
                new_taxonomy,
                file,
                parser_format,
            )
            assert result
            old_tags = self.taxonomy.tag_set.all()
            assert len(old_tags) == new_taxonomy.tag_set.count()

            for tag in old_tags:
                new_tag = new_taxonomy.tag_set.get(external_id=tag.external_id)
                assert new_tag.value == tag.value
                if tag.parent:
                    assert new_tag.parent
                    assert tag.parent.external_id == new_tag.parent.external_id

    def test_import_removing_no_external_id(self) -> None:
        new_taxonomy = Taxonomy(name="New taxonomy")
        new_taxonomy.save()
        tag1 = Tag.objects.create(
            id=1000,
            value="Tag 1",
            taxonomy=new_taxonomy,
        )
        tag2 = Tag.objects.create(
            id=1001,
            value="Tag 2",
            taxonomy=new_taxonomy,
        )
        tag3 = Tag.objects.create(
            id=1002,
            value="Tag 3",
            taxonomy=new_taxonomy,
        )
        tag1.save()
        tag2.save()
        tag3.save()
        # Import with empty tags, to remove all tags
        importFile = BytesIO(json.dumps({"tags": []}).encode())
        result, _tasks, _plan = import_export_api.import_tags(
            new_taxonomy,
            importFile,
            ParserFormat.JSON,
            replace=True,
        )
        assert result

    def test_import_removing_with_childs(self) -> None:
        """
        Test import need to remove childs with parents that will also be removed
        """
        new_taxonomy = Taxonomy(name="New taxonomy")
        new_taxonomy.save()
        level2 = Tag.objects.create(
            id=1000,
            external_id="tag_2",
            value="Tag 2",
            taxonomy=new_taxonomy,
        )
        level1 = Tag.objects.create(
            id=1001,
            external_id="tag_1",
            value="Tag 1",
            taxonomy=new_taxonomy,
        )
        level3 = Tag.objects.create(
            id=1002,
            external_id="tag_3",
            value="Tag 3",
            taxonomy=new_taxonomy,
        )
        level2.parent = level1
        level2.save()

        level3.parent = level3
        level3.save()

        # Import with empty tags, to remove all tags
        importFile = BytesIO(json.dumps({"tags": []}).encode())
        result, _tasks, _plan = import_export_api.import_tags(
            new_taxonomy,
            importFile,
            ParserFormat.JSON,
            replace=True,
        )
        assert result

    def test_import_removing_with_childs_no_external_id(self) -> None:
        """
        Test import need to remove childs with parents that will also be removed,
        using tags without external_id
        """
        new_taxonomy = Taxonomy(name="New taxonomy")
        new_taxonomy.save()
        level2 = Tag.objects.create(
            id=1000,
            value="Tag 2",
            taxonomy=new_taxonomy,
        )
        level1 = Tag.objects.create(
            id=1001,
            value="Tag 1",
            taxonomy=new_taxonomy,
        )
        level3 = Tag.objects.create(
            id=1002,
            value="Tag 3",
            taxonomy=new_taxonomy,
        )
        level2.parent = level1
        level2.save()

        level3.parent = level3
        level3.save()

        # Import with empty tags, to remove all tags
        importFile = BytesIO(json.dumps({"tags": []}).encode())
        result, _tasks, _plan = import_export_api.import_tags(
            new_taxonomy,
            importFile,
            ParserFormat.JSON,
            replace=True,
        )
<<<<<<< HEAD
=======

    def test_import_same_value_without_external_id(self) -> None:
        new_taxonomy = Taxonomy(name="New taxonomy")
        new_taxonomy.save()

        # Tag with no external_id
        Tag.objects.create(
            value="same_value",
            taxonomy=new_taxonomy,
        )

        # Import with one tag with the same value
        importFile = BytesIO(json.dumps({"tags": [{"id": "imported_tag", "value": "same_value"}]}).encode())

        result, _tasks, _plan = import_export_api.import_tags(
            new_taxonomy,
            importFile,
            ParserFormat.JSON,
            replace=True,
        )

>>>>>>> 8e7af548
        assert result<|MERGE_RESOLUTION|>--- conflicted
+++ resolved
@@ -316,14 +316,14 @@
 
         # Import with empty tags, to remove all tags
         importFile = BytesIO(json.dumps({"tags": []}).encode())
+
         result, _tasks, _plan = import_export_api.import_tags(
             new_taxonomy,
             importFile,
             ParserFormat.JSON,
             replace=True,
         )
-<<<<<<< HEAD
-=======
+        assert result
 
     def test_import_same_value_without_external_id(self) -> None:
         new_taxonomy = Taxonomy(name="New taxonomy")
@@ -344,6 +344,4 @@
             ParserFormat.JSON,
             replace=True,
         )
-
->>>>>>> 8e7af548
         assert result