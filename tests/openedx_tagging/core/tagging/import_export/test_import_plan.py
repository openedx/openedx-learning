"""
Test for import_plan functions
"""
import ddt  # type: ignore[import]
from django.test.testcases import TestCase

from openedx_tagging.core.tagging.import_export.actions import CreateTag
from openedx_tagging.core.tagging.import_export.exceptions import TagImportError
from openedx_tagging.core.tagging.import_export.import_plan import TagImportPlan, TagItem

from .test_actions import TestImportActionMixin


@ddt.ddt
class TestTagImportPlan(TestImportActionMixin, TestCase):
    """
    Test for import plan functions
    """

    def setUp(self) -> None:
        super().setUp()
        self.import_plan = TagImportPlan(self.taxonomy)

    def test_tag_import_error(self) -> None:
        message = "Error message"
        expected_repr = f"TagImportError({message})"
        error = TagImportError(message)
        assert str(error) == message
        assert repr(error) == expected_repr

    @ddt.data(
        ('tag_10', 1),  # Test invalid
        ('tag_30', 0),  # Test valid
    )
    @ddt.unpack
    def test_build_action(self, tag_id: str, errors_expected: int):
        self.import_plan.indexed_actions = self.indexed_actions
        self.import_plan._build_action(  # pylint: disable=protected-access
            CreateTag,
            TagItem(
                id=tag_id,
                value='_',
                index=100
            )
        )
        assert len(self.import_plan.errors) == errors_expected
        assert len(self.import_plan.actions) == 1
        assert self.import_plan.actions[0].name == 'create'
        assert self.import_plan.indexed_actions['create'][1].tag.id == tag_id

    def test_build_delete_actions(self) -> None:
        tags = {
            tag.external_id: tag
            for tag in self.taxonomy.tag_set.exclude(pk=25)
        }
        # Clear other actions to only have the delete ones
        self.import_plan.actions.clear()

        self.import_plan._build_delete_actions(tags)  # pylint: disable=protected-access
        assert len(self.import_plan.errors) == 0

        # Check actions in order
        # #1 Delete 'tag_1'
        assert self.import_plan.actions[0].name == 'delete'
        assert self.import_plan.actions[0].tag.id == 'tag_1'
        # #2 Delete 'tag_2'
        assert self.import_plan.actions[1].name == 'delete'
        assert self.import_plan.actions[1].tag.id == 'tag_2'
        # #3 Delete 'tag_3'
        assert self.import_plan.actions[2].name == 'delete'
        assert self.import_plan.actions[2].tag.id == 'tag_3'

    @ddt.data(
        # Test valid actions
        (
            [
                {
                    'id': 'tag_31',
                    'value': 'Tag 31',
                },
                {
                    'id': 'tag_32',
                    'value': 'Tag 32',
                    'parent_id': 'tag_1',
                },
                {
                    'id': 'tag_2',
                    'value': 'Tag 2 v2',
                    'parent_id': 'tag_1'
                },
                {
                    'id': 'tag_4',
                    'value': 'Tag 4 v2',
                    'parent_id': 'tag_1',
                },
                {
                    'id': 'tag_1',
                    'value': 'Tag 1',
                },
            ],
            False,
            0,
            [
                {
                    'name': 'create',
                    'id': 'tag_31'
                },
                {
                    'name': 'create',
                    'id': 'tag_32'
                },
                {
                    'name': 'rename',
                    'id': 'tag_2'
                },
                {
                    'name': 'update_parent',
                    'id': 'tag_4'
                },
                {
                    'name': 'rename',
                    'id': 'tag_4'
                },
                {
                    'name': 'without_changes',
                    'id': 'tag_1'
                },
            ]
        ),
        # Test with errors in actions
        (
            [
                {
                    'id': 'tag_31',
                    'value': 'Tag 31',
                },
                {
                    'id': 'tag_31',
                    'value': 'Tag 32',
                },
                {
                    'id': 'tag_1',
                    'value': 'Tag 2',
                },
                {
                    'id': 'tag_4',
                    'value': 'Tag 4',
                    'parent_id': 'tag_100',
                },
            ],
            False,
            3,
            [
                {
                    'name': 'create',
                    'id': 'tag_31',
                },
                {
                    'name': 'create',
                    'id': 'tag_31',
                },
                {
                    'name': 'rename',
                    'id': 'tag_1',
                },
                {
                    'name': 'update_parent',
                    'id': 'tag_4',
                }
            ]
        ),
        # Test with deletes (replace=True)
        (
            [
                {
                    'id': 'tag_4',
                    'value': 'Tag 4',
                    'parent_id': 'tag_3',
                },
            ],
            True,
            0,
            [
                {
                    'name': 'delete',
                    'id': 'tag_1',
                },
                {
                    'name': 'delete',
                    'id': 'tag_2',
                },
                {
                    'name': 'update_parent',
                    'id': 'tag_4',
                },
                {
                    'name': 'delete',
                    'id': 'tag_3',
                },
                {
                    'name': 'without_changes',
                    'id': 'tag_4',
                },
            ]
        )
    )
    @ddt.unpack
    def test_generate_actions(self, tags, replace, expected_errors, expected_actions):
        tags = [TagItem(**tag) for tag in tags]
        self.import_plan.generate_actions(tags=tags, replace=replace)
        assert len(self.import_plan.errors) == expected_errors
        assert len(self.import_plan.actions) == len(expected_actions)

        for index, action in enumerate(expected_actions):
            assert self.import_plan.actions[index].name == action['name']
            assert self.import_plan.actions[index].tag.id == action['id']
            assert self.import_plan.actions[index].index == index + 1

    @ddt.data(
        # Testing plan with errors
        (
            [
                {
                    'id': 'tag_31',
                    'value': 'Tag 31',
                },
                {
                    'id': 'tag_31',
                    'value': 'Tag 32',
                },
                {
                    'id': 'tag_1',
                    'value': 'Tag 2',
                },
                {
                    'id': 'tag_4',
                    'value': 'Tag 4',
                    'parent_id': 'tag_100',
                },
                {
                    'id': 'tag_33',
                    'value': 'Tag 32',
                },
                {
                    'id': 'tag_2',
                    'value': 'Tag 31',
                },
            ],
            False,
            "Import plan for Import Taxonomy Test\n"
            "--------------------------------\n"
            "#1: Create a new tag with values (external_id=tag_31, value=Tag 31, parent_id=None).\n"
            "#2: Create a new tag with values (external_id=tag_31, value=Tag 32, parent_id=None).\n"
            "#3: Rename tag value of <Tag> (26 / tag_1 / Tag 1) to 'Tag 2'\n"
            "#4: Update the parent of <Tag> (29 / tag_4 / Tag 4) from parent "
            "<Tag> (28 / tag_3 / Tag 3) to tag_100\n"
            "#5: Create a new tag with values (external_id=tag_33, value=Tag 32, parent_id=None).\n"
            "#6: Update the parent of <Tag> (27 / tag_2 / Tag 2) from parent "
            "<Tag> (26 / tag_1 / Tag 1) to None\n"
            "#7: Rename tag value of <Tag> (27 / tag_2 / Tag 2) to 'Tag 31'\n"
            "\nOutput errors\n"
            "--------------------------------\n"
            "Conflict with 'create' (#2) and action #1: Duplicated external_id tag.\n"
            "Action error in 'rename' (#3): Duplicated tag value with tag in database (external_id=tag_2).\n"
            "Action error in 'update_parent' (#4): Unknown parent tag (tag_100). "
            "You need to add parent before the child in your file.\n"
            "Conflict with 'create' (#5) and action #2: Duplicated tag value.\n"
            "Conflict with 'rename' (#7) and action #1: Duplicated tag value.\n"
        ),
        # Testing valid plan
        (
            [
                {
                    'id': 'tag_31',
                    'value': 'Tag 31',
                },
                {
                    'id': 'tag_32',
                    'value': 'Tag 32',
                    'parent_id': 'tag_1',
                },
                {
                    'id': 'tag_2',
                    'value': 'Tag 2 v2',
                    'parent_id': 'tag_1'
                },
                {
                    'id': 'tag_4',
                    'value': 'Tag 4 v2',
                    'parent_id': 'tag_1',
                },
                {
                    'id': 'tag_1',
                    'value': 'Tag 1',
                },
            ],
            False,
            "Import plan for Import Taxonomy Test\n"
            "--------------------------------\n"
            "#1: Create a new tag with values (external_id=tag_31, value=Tag 31, parent_id=None).\n"
            "#2: Create a new tag with values (external_id=tag_32, value=Tag 32, parent_id=tag_1).\n"
            "#3: Rename tag value of <Tag> (27 / tag_2 / Tag 2) to 'Tag 2 v2'\n"
            "#4: Update the parent of <Tag> (29 / tag_4 / Tag 4) from parent "
            "<Tag> (28 / tag_3 / Tag 3) to tag_1\n"
            "#5: Rename tag value of <Tag> (29 / tag_4 / Tag 4) to 'Tag 4 v2'\n"
            "#6: No changes needed for <TagItem> (tag_1 / Tag 1)\n"
        ),
        # Testing deletes (replace=True)
        (
            [
                {
                    'id': 'tag_4',
                    'value': 'Tag 4',
                    'parent_id': 'tag_3',
                },
            ],
            True,
            # ToDo: Change the lines below when https://github.com/openedx/openedx-learning/pull/135 is merged
            "Import plan for Import Taxonomy Test\n"
            "--------------------------------\n"
<<<<<<< HEAD
            "#1: No changes needed for <TagItem> (tag_4 / Tag 4)\n"
            "#2: Delete tag (external_id=tag_1)\n"
            "#3: Delete tag (external_id=tag_2)\n"
            "#4: Update the parent of <Tag> (29 / tag_4 / Tag 4) from parent "
            "<Tag> (28 / tag_3 / Tag 3) to None\n"
            "#5: Delete tag (external_id=tag_3)\n"
=======
            "#1: Delete tag (external_id=tag_1)\n"
            "#2: Delete tag (external_id=tag_2)\n"
            "#3: Update the parent of tag (external_id=tag_4) from parent (external_id=tag_3) "
            "to parent (external_id=None).\n"
            # "#3: Update the parent of <Tag> (29 / tag_4 / Tag 4) from parent "
            # "<Tag> (28 / tag_3 / Tag 3) to None\n"
            "#4: Delete tag (external_id=tag_3)\n"
            "#5: No changes needed for tag (external_id=tag_4)\n"
            # "#5: No changes needed for <TagItem> (tag_4 / Tag 4)\n"
>>>>>>> 8e7af548
        ),
    )
    @ddt.unpack
    def test_plan(self, tags, replace, expected):
        """
        Test the output of plan() function

        It has been decided to verify the output exactly to detect
        any error when printing this information that the user is going to read.
        """
        tags = [TagItem(**tag) for tag in tags]
        self.import_plan.generate_actions(tags=tags, replace=replace)
        plan = self.import_plan.plan()
        assert plan == expected

    @ddt.data(
        # Testing all actions
        (
            [
                {
                    'id': 'tag_31',
                    'value': 'Tag 31',
                },
                {
                    'id': 'tag_32',
                    'value': 'Tag 32',
                    'parent_id': 'tag_1',
                },
                {
                    'id': 'tag_2',
                    'value': 'Tag 2 v2',
                    'parent_id': 'tag_1'
                },
                {
                    'id': 'tag_4',
                    'value': 'Tag 4 v2',
                    'parent_id': 'tag_1',
                },
                {
                    'id': 'tag_1',
                    'value': 'Tag 1',
                },
            ],
            False,
        ),
        # Testing deletes (replace=True)
        (
            [
                {
                    'id': 'tag_4',
                    'value': 'Tag 4',
                    'parent_id': 'tag_3',
                },
            ],
            True,
        ),
    )
    @ddt.unpack
    def test_execute(self, tags, replace):
        tags = [TagItem(**tag) for tag in tags]
        self.import_plan.generate_actions(tags=tags, replace=replace)
        self.import_plan.execute()
        tag_external_ids = []
        for tag_item in tags:
            # This checks any creation
            tag = self.taxonomy.tag_set.get(external_id=tag_item.id)

            # Checks any rename
            assert tag.value == tag_item.value

            # Checks any parent update
            if not replace:
                if not tag_item.parent_id:
                    assert tag.parent is None
                else:
                    assert tag.parent.external_id == tag_item.parent_id

            tag_external_ids.append(tag_item.id)

        if replace:
            # Checks deletions checking that exists the updated tags
            external_ids = list(self.taxonomy.tag_set.values_list("external_id", flat=True))
            assert tag_external_ids == external_ids

    def test_error_in_execute(self):
        created_tag = 'tag_31'
        tags = [
            TagItem(
                id=created_tag,
                value='Tag 31'
            ),  # Valid tag (creation)
            TagItem(
                id='tag_32',
                value='Tag 31'
            ),  # Invalid
        ]
        self.import_plan.generate_actions(tags=tags)
        assert not self.taxonomy.tag_set.filter(external_id=created_tag).exists()
        assert not self.import_plan.execute()
        assert not self.taxonomy.tag_set.filter(external_id=created_tag).exists()<|MERGE_RESOLUTION|>--- conflicted
+++ resolved
@@ -318,24 +318,15 @@
             # ToDo: Change the lines below when https://github.com/openedx/openedx-learning/pull/135 is merged
             "Import plan for Import Taxonomy Test\n"
             "--------------------------------\n"
-<<<<<<< HEAD
-            "#1: No changes needed for <TagItem> (tag_4 / Tag 4)\n"
-            "#2: Delete tag (external_id=tag_1)\n"
-            "#3: Delete tag (external_id=tag_2)\n"
-            "#4: Update the parent of <Tag> (29 / tag_4 / Tag 4) from parent "
-            "<Tag> (28 / tag_3 / Tag 3) to None\n"
-            "#5: Delete tag (external_id=tag_3)\n"
-=======
             "#1: Delete tag (external_id=tag_1)\n"
             "#2: Delete tag (external_id=tag_2)\n"
-            "#3: Update the parent of tag (external_id=tag_4) from parent (external_id=tag_3) "
-            "to parent (external_id=None).\n"
+            "#3: Update the parent of <Tag> (29 / tag_4 / Tag 4) from parent "
+            "<Tag> (28 / tag_3 / Tag 3) to None\n"
             # "#3: Update the parent of <Tag> (29 / tag_4 / Tag 4) from parent "
             # "<Tag> (28 / tag_3 / Tag 3) to None\n"
             "#4: Delete tag (external_id=tag_3)\n"
-            "#5: No changes needed for tag (external_id=tag_4)\n"
+            "#5: No changes needed for <TagItem> (tag_4 / Tag 4)\n"
             # "#5: No changes needed for <TagItem> (tag_4 / Tag 4)\n"
->>>>>>> 8e7af548
         ),
     )
     @ddt.unpack
