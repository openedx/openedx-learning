--- conflicted
+++ resolved
@@ -19,7 +19,7 @@
     #   pylint-celery
 attrs==23.1.0
     # via -r requirements/quality.txt
-billiard==3.6.4.0
+billiard==4.1.0
     # via
     #   -r requirements/quality.txt
     #   celery
@@ -31,13 +31,9 @@
     # via
     #   -r requirements/pip-tools.txt
     #   pip-tools
-<<<<<<< HEAD
-celery==5.2.0
-    # via -r requirements/quality.txt
-certifi==2023.5.7
-=======
+celery==5.3.1
+    # via -r requirements/quality.txt
 certifi==2023.7.22
->>>>>>> 19928502
     # via
     #   -r requirements/quality.txt
     #   requests
@@ -284,17 +280,14 @@
     #   tox
 polib==1.2.0
     # via edx-i18n-tools
-<<<<<<< HEAD
 prompt-toolkit==3.0.39
     # via
     #   -r requirements/quality.txt
     #   click-repl
-=======
 psutil==5.9.5
     # via
     #   -r requirements/quality.txt
     #   edx-django-utils
->>>>>>> 19928502
 py==1.11.0
     # via
     #   -r requirements/ci.txt
@@ -362,6 +355,7 @@
 python-dateutil==2.8.2
     # via
     #   -r requirements/quality.txt
+    #   celery
     #   edx-drf-extensions
 python-slugify==8.0.1
     # via
@@ -370,7 +364,6 @@
 pytz==2023.3
     # via
     #   -r requirements/quality.txt
-    #   celery
     #   django
     #   djangorestframework
 pyyaml==6.0
@@ -471,13 +464,11 @@
     #   astroid
     #   grimp
     #   import-linter
-<<<<<<< HEAD
-urllib3==2.0.3
-=======
-    #   pylint
-    #   rich
+tzdata==2023.3
+    # via
+    #   -r requirements/quality.txt
+    #   celery
 urllib3==2.0.4
->>>>>>> 19928502
     # via
     #   -r requirements/quality.txt
     #   requests
