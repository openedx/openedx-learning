--- conflicted
+++ resolved
@@ -35,11 +35,7 @@
     # via celery
 click-repl==0.3.0
     # via celery
-<<<<<<< HEAD
-cryptography==42.0.4
-=======
 cryptography==42.0.5
->>>>>>> 6f22be42
     # via pyjwt
 django==3.2.24
     # via
@@ -113,16 +109,11 @@
     # via
     #   edx-django-utils
     #   edx-opaque-keys
-<<<<<<< HEAD
-typing-extensions==4.9.0
-    # via edx-opaque-keys
-=======
 typing-extensions==4.10.0
     # via
     #   asgiref
     #   edx-opaque-keys
     #   kombu
->>>>>>> 6f22be42
 tzdata==2024.1
     # via celery
 urllib3==2.2.1
