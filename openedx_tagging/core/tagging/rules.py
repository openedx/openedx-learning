--- conflicted
+++ resolved
@@ -19,11 +19,7 @@
     Anyone can view an enabled taxonomy or list all taxonomies,
     but only taxonomy admins can view a disabled taxonomy.
     """
-<<<<<<< HEAD
     return (taxonomy and taxonomy.cast().enabled) or is_taxonomy_admin(user)
-=======
-    return not taxonomy or taxonomy.enabled or is_taxonomy_admin(user)
->>>>>>> 66c87425
 
 
 @rules.predicate
@@ -32,11 +28,7 @@
     Even taxonomy admins cannot change system taxonomies.
     """
     return is_taxonomy_admin(user) and (
-<<<<<<< HEAD
         not taxonomy or (taxonomy and not taxonomy.cast().system_defined)
-=======
-        not taxonomy or (taxonomy and not taxonomy.system_defined)
->>>>>>> 66c87425
     )
 
 
