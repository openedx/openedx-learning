--- conflicted
+++ resolved
@@ -97,36 +97,25 @@
 
 
 def get_object_tags(
-<<<<<<< HEAD
-    object_id: str, taxonomy: Taxonomy | None = None, valid_only=True
-) -> Iterator[ObjectTag]:
-=======
-    object_id: str, taxonomy_id: str = None
+    object_id: str,
+    taxonomy_id: str | None = None
 ) -> QuerySet:
->>>>>>> 593d63cc
     """
     Returns a Queryset of object tags for a given object.
 
     Pass taxonomy to limit the returned object_tags to a specific taxonomy.
     """
-<<<<<<< HEAD
     ObjectTagClass = ObjectTag
-    if taxonomy:
+    extra_filters = {}
+    if taxonomy_id is not None:
+        taxonomy = Taxonomy.objects.get(pk=taxonomy_id)
         ObjectTagClass = taxonomy.object_tag_class
-=======
-    taxonomy = get_taxonomy(taxonomy_id)
-    ObjectTagClass = taxonomy.object_tag_class if taxonomy else ObjectTag
->>>>>>> 593d63cc
+        extra_filters["taxonomy_id"] = taxonomy_id
     tags = (
-        ObjectTagClass.objects.filter(
-            object_id=object_id,
-        )
+        ObjectTagClass.objects.filter(object_id=object_id, **extra_filters)
         .select_related("tag", "taxonomy")
         .order_by("id")
     )
-    if taxonomy:
-        tags = tags.filter(taxonomy=taxonomy)
-
     return tags
 
 
