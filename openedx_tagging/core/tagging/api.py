--- conflicted
+++ resolved
@@ -263,75 +263,7 @@
         # add the new tags:
         for object_tag in updated_tags:
             object_tag.full_clean()  # Run validation
-<<<<<<< HEAD
             object_tag.save()
-=======
-            object_tag.save()
-
-
-# TODO: return tags from closed taxonomies as well as the count of how many times each is used.
-def autocomplete_tags(
-    taxonomy: Taxonomy,
-    search: str,
-    object_id: str | None = None,
-    object_tags_only=True,
-) -> QuerySet:
-    """
-    Provides auto-complete suggestions by matching the `search` string against existing
-    ObjectTags linked to the given taxonomy. A case-insensitive search is used in order
-    to return the highest number of relevant tags.
-
-    If `object_id` is provided, then object tag values already linked to this object
-    are omitted from the returned suggestions. (ObjectTag values must be unique for a
-    given object + taxonomy, and so omitting these suggestions helps users avoid
-    duplication errors.).
-
-    Returns a QuerySet of dictionaries containing distinct `value` (string) and
-    `tag` (numeric ID) values, sorted alphabetically by `value`.
-    The `value` is what should be shown as a suggestion to users,
-    and if it's a free-text taxonomy, `tag` will be `None`:  we include the `tag` ID
-    in anticipation of the second use case listed below.
-
-    Use cases:
-    * This method is useful for reducing tag variation in free-text taxonomies by showing
-      users tags that are similar to what they're typing. E.g., if the `search` string "dn"
-      shows that other objects have been tagged with "DNA", "DNA electrophoresis", and "DNA fingerprinting",
-      this encourages users to use those existing tags if relevant, instead of creating new ones that
-      look similar (e.g. "dna finger-printing").
-    * It could also be used to assist tagging for closed taxonomies with a list of possible tags which is too
-      large to return all at once, e.g. a user model taxonomy that dynamically creates tags on request for any
-      registered user in the database. (Note that this is not implemented yet, but may be as part of a future change.)
-    """
-    if not object_tags_only:
-        raise NotImplementedError(
-            _(
-                "Using this would return a query set of tags instead of object tags."
-                "For now we recommend fetching all of the taxonomy's tags "
-                "using get_tags() and filtering them on the frontend."
-            )
-        )
-    # Fetch tags that the object already has to exclude them from the result
-    excluded_tags: list[str] = []
-    if object_id:
-        excluded_tags = list(
-            taxonomy.objecttag_set.filter(object_id=object_id).values_list(
-                "_value", flat=True
-            )
-        )
-    return (
-        # Fetch object tags from this taxonomy whose value contains the search
-        taxonomy.objecttag_set.filter(_value__icontains=search)
-        # omit any tags whose values match the tags on the given object
-        .exclude(_value__in=excluded_tags)
-        # alphabetical ordering
-        .order_by("_value")
-        # Alias the `_value` field to `value` to make it nicer for users
-        .annotate(value=F("_value"))
-        # obtain tag values
-        .values("value", "tag_id")
-        # remove repeats
-        .distinct()
-    )
 
 
 def add_tag_to_taxonomy(
@@ -385,5 +317,4 @@
     the sub-tags will be deleted as well.
     """
     taxonomy = taxonomy.cast()
-    taxonomy.delete_tags(tags, with_subtags)
->>>>>>> be5d527a
+    taxonomy.delete_tags(tags, with_subtags)