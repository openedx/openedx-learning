""""
Tagging API

Anyone using the openedx_tagging app should use these APIs instead of creating
or modifying the models directly, since there might be other related model
changes that you may not know about.

No permissions/rules are enforced by these methods -- these must be enforced in the views.

Please look at the models.py file for more information about the kinds of data
are stored in this app.
"""
from __future__ import annotations

from django.db import transaction
from django.db.models import F, QuerySet
from django.utils.translation import gettext as _

from .models import ObjectTag, Tag, Taxonomy

# Export this as part of the API
TagDoesNotExist = Tag.DoesNotExist


def create_taxonomy(
    name: str,
    description: str | None = None,
    enabled=True,
    allow_multiple=True,
    allow_free_text=False,
    taxonomy_class: type[Taxonomy] | None = None,
) -> Taxonomy:
    """
    Creates, saves, and returns a new Taxonomy with the given attributes.
    """
    taxonomy = Taxonomy(
        name=name,
        description=description or "",
        enabled=enabled,
        allow_multiple=allow_multiple,
        allow_free_text=allow_free_text,
    )
    if taxonomy_class:
        taxonomy.taxonomy_class = taxonomy_class
    taxonomy.save()
    return taxonomy.cast()


def get_taxonomy(taxonomy_id: int) -> Taxonomy | None:
    """
    Returns a Taxonomy cast to the appropriate subclass which has the given ID.
    """
    taxonomy = Taxonomy.objects.filter(pk=taxonomy_id).first()
    return taxonomy.cast() if taxonomy else None


def get_taxonomies(enabled=True) -> QuerySet[Taxonomy]:
    """
    Returns a queryset containing the enabled taxonomies, sorted by name.

    We return a QuerySet here for ease of use with Django Rest Framework and other query-based use cases.
    So be sure to use `Taxonomy.cast()` to cast these instances to the appropriate subclass before use.

    If you want the disabled taxonomies, pass enabled=False.
    If you want all taxonomies (both enabled and disabled), pass enabled=None.
    """
    queryset = Taxonomy.objects.order_by("name", "id")
    if enabled is None:
        return queryset.all()
    return queryset.filter(enabled=enabled)


def get_tags(taxonomy: Taxonomy) -> list[Tag]:
    """
    Returns a list of predefined tags for the given taxonomy.

    Note that if the taxonomy allows free-text tags, then the returned list will be empty.
    """
    return taxonomy.cast().get_tags()


def get_root_tags(taxonomy: Taxonomy) -> list[Tag]:
    """
    Returns a list of the root tags for the given taxonomy.

    Note that if the taxonomy allows free-text tags, then the returned list will be empty.
    """
    return list(taxonomy.cast().get_filtered_tags())


def search_tags(taxonomy: Taxonomy, search_term: str) -> list[Tag]:
    """
    Returns a list of all tags that contains `search_term` of the given taxonomy.

    Note that if the taxonomy allows free-text tags, then the returned list will be empty.
    """
    return list(
        taxonomy.cast().get_filtered_tags(
            search_term=search_term,
            search_in_all=True,
        )
    )


def get_children_tags(
    taxonomy: Taxonomy,
    parent_tag_id: int,
    search_term: str | None = None,
) -> list[Tag]:
    """
    Returns a list of children tags for the given parent tag.

    Note that if the taxonomy allows free-text tags, then the returned list will be empty.
    """
    return list(
        taxonomy.cast().get_filtered_tags(
            parent_tag_id=parent_tag_id,
            search_term=search_term,
        )
    )


def resync_object_tags(object_tags: QuerySet | None = None) -> int:
    """
    Reconciles ObjectTag entries with any changes made to their associated taxonomies and tags.

    By default, we iterate over all ObjectTags. Pass a filtered ObjectTags queryset to limit which tags are resynced.
    """
    if not object_tags:
        object_tags = ObjectTag.objects.select_related("tag", "taxonomy")

    num_changed = 0
    for object_tag in object_tags:
        changed = object_tag.resync()
        if changed:
            object_tag.save()
            num_changed += 1
    return num_changed


def get_object_tags(
    object_id: str,
    taxonomy_id: int | None = None,
    object_tag_class: type[ObjectTag] = ObjectTag
) -> QuerySet[ObjectTag]:
    """
    Returns a Queryset of object tags for a given object.

    Pass taxonomy_id to limit the returned object_tags to a specific taxonomy.
    """
    filters = {"taxonomy_id": taxonomy_id} if taxonomy_id else {}
    tags = (
        object_tag_class.objects.filter(object_id=object_id, **filters)
        .select_related("tag", "taxonomy")
        .order_by("id")
    )
    return tags


def delete_object_tags(object_id: str):
    """
    Delete all ObjectTag entries for a given object.
    """
    tags = ObjectTag.objects.filter(object_id=object_id)

    tags.delete()


# TODO: a function called "tag_object" should take "object_id" as its first parameter, not taxonomy
def tag_object(
    taxonomy: Taxonomy,
    tags: list[str],
    object_id: str,
    object_tag_class: type[ObjectTag] = ObjectTag,
) -> None:
    """
    Replaces the existing ObjectTag entries for the given taxonomy + object_id
    with the given list of tags.

    tags: A list of the values of the tags from this taxonomy to apply.

    object_tag_class: Optional. Use a proxy subclass of ObjectTag for additional
        validation. (e.g. only allow tagging certain types of objects.)

    Raised Tag.DoesNotExist if the proposed tags are invalid for this taxonomy.
    Preserves existing (valid) tags, adds new (valid) tags, and removes omitted
    (or invalid) tags.
    """

    def _check_new_tag_count(new_tag_count: int) -> None:
        """
        Checks if the new count of tags for the object is equal or less than 100
        """
        # Exclude self.id to avoid counting the tags that are going to be updated
        current_count = ObjectTag.objects.filter(object_id=object_id).exclude(taxonomy_id=taxonomy.id).count()

        if current_count + new_tag_count > 100:
            raise ValueError(
                _("Cannot add more than 100 tags to ({object_id}).").format(object_id=object_id)
            )

    if not isinstance(tags, list):
        raise ValueError(_("Tags must be a list, not {type}.").format(type=type(tags).__name__))

    ObjectTagClass = object_tag_class
    taxonomy = taxonomy.cast()  # Make sure we're using the right subclass. This is a no-op if we are already.
    tags = list(dict.fromkeys(tags))  # Remove duplicates preserving order

    _check_new_tag_count(len(tags))

    if not taxonomy.allow_multiple and len(tags) > 1:
        raise ValueError(_("Taxonomy ({name}) only allows one tag per object.").format(name=taxonomy.name))

<<<<<<< HEAD
    if taxonomy.required and len(tags) == 0:
        raise ValueError(
            _("Taxonomy ({id}) requires at least one tag per object.").format(id=taxonomy.id)
        )

=======
>>>>>>> 909e3f8a
    current_tags = list(
        ObjectTagClass.objects.filter(taxonomy=taxonomy, object_id=object_id)
    )
    updated_tags = []
    if taxonomy.allow_free_text:
        for tag_value in tags:
            object_tag_index = next((i for (i, t) in enumerate(current_tags) if t.value == tag_value), -1)
            if object_tag_index >= 0:
                # This tag is already applied.
                object_tag = current_tags.pop(object_tag_index)
            else:
                object_tag = ObjectTagClass(taxonomy=taxonomy, object_id=object_id, _value=tag_value)
                updated_tags.append(object_tag)
    else:
        # Handle closed taxonomies:
        for tag_value in tags:
            tag = taxonomy.tag_for_value(tag_value)  # Will raise Tag.DoesNotExist if the value is invalid.
            object_tag_index = next((i for (i, t) in enumerate(current_tags) if t.tag_id == tag.id), -1)
            if object_tag_index >= 0:
                # This tag is already applied.
                object_tag = current_tags.pop(object_tag_index)
                if object_tag._value != tag.value:  # pylint: disable=protected-access
                    # The ObjectTag's cached '_value' is out of sync with the Tag, so update it:
                    object_tag._value = tag.value  # pylint: disable=protected-access
                    updated_tags.append(object_tag)
            else:
                # We are newly applying this tag:
                object_tag = ObjectTagClass(taxonomy=taxonomy, object_id=object_id, tag=tag)
                updated_tags.append(object_tag)

    # Save all updated tags at once to avoid partial updates
    with transaction.atomic():
        # delete any omitted existing tags. We do this first to reduce chances of UNIQUE constraint edge cases
        for old_tag in current_tags:
            old_tag.delete()
        # add the new tags:
        for object_tag in updated_tags:
            object_tag.full_clean()  # Run validation
            object_tag.save()


# TODO: return tags from closed taxonomies as well as the count of how many times each is used.
def autocomplete_tags(
    taxonomy: Taxonomy,
    search: str,
    object_id: str | None = None,
    object_tags_only=True,
) -> QuerySet:
    """
    Provides auto-complete suggestions by matching the `search` string against existing
    ObjectTags linked to the given taxonomy. A case-insensitive search is used in order
    to return the highest number of relevant tags.

    If `object_id` is provided, then object tag values already linked to this object
    are omitted from the returned suggestions. (ObjectTag values must be unique for a
    given object + taxonomy, and so omitting these suggestions helps users avoid
    duplication errors.).

    Returns a QuerySet of dictionaries containing distinct `value` (string) and
    `tag` (numeric ID) values, sorted alphabetically by `value`.
    The `value` is what should be shown as a suggestion to users,
    and if it's a free-text taxonomy, `tag` will be `None`:  we include the `tag` ID
    in anticipation of the second use case listed below.

    Use cases:
    * This method is useful for reducing tag variation in free-text taxonomies by showing
      users tags that are similar to what they're typing. E.g., if the `search` string "dn"
      shows that other objects have been tagged with "DNA", "DNA electrophoresis", and "DNA fingerprinting",
      this encourages users to use those existing tags if relevant, instead of creating new ones that
      look similar (e.g. "dna finger-printing").
    * It could also be used to assist tagging for closed taxonomies with a list of possible tags which is too
      large to return all at once, e.g. a user model taxonomy that dynamically creates tags on request for any
      registered user in the database. (Note that this is not implemented yet, but may be as part of a future change.)
    """
    if not object_tags_only:
        raise NotImplementedError(
            _(
                "Using this would return a query set of tags instead of object tags."
                "For now we recommend fetching all of the taxonomy's tags "
                "using get_tags() and filtering them on the frontend."
            )
        )
    # Fetch tags that the object already has to exclude them from the result
    excluded_tags: list[str] = []
    if object_id:
        excluded_tags = list(
            taxonomy.objecttag_set.filter(object_id=object_id).values_list(
                "_value", flat=True
            )
        )
    return (
        # Fetch object tags from this taxonomy whose value contains the search
        taxonomy.objecttag_set.filter(_value__icontains=search)
        # omit any tags whose values match the tags on the given object
        .exclude(_value__in=excluded_tags)
        # alphabetical ordering
        .order_by("_value")
        # Alias the `_value` field to `value` to make it nicer for users
        .annotate(value=F("_value"))
        # obtain tag values
        .values("value", "tag_id")
        # remove repeats
        .distinct()
    )<|MERGE_RESOLUTION|>--- conflicted
+++ resolved
@@ -211,14 +211,6 @@
     if not taxonomy.allow_multiple and len(tags) > 1:
         raise ValueError(_("Taxonomy ({name}) only allows one tag per object.").format(name=taxonomy.name))
 
-<<<<<<< HEAD
-    if taxonomy.required and len(tags) == 0:
-        raise ValueError(
-            _("Taxonomy ({id}) requires at least one tag per object.").format(id=taxonomy.id)
-        )
-
-=======
->>>>>>> 909e3f8a
     current_tags = list(
         ObjectTagClass.objects.filter(taxonomy=taxonomy, object_id=object_id)
     )
