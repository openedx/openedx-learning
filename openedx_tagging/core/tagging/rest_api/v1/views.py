"""
Tagging API Views
"""
from __future__ import annotations

from django.db import models
from django.http import Http404, HttpResponse
from rest_framework import mixins, status
from rest_framework.decorators import action
from rest_framework.exceptions import MethodNotAllowed, PermissionDenied, ValidationError
from rest_framework.generics import ListAPIView, RetrieveUpdateDestroyAPIView
from rest_framework.response import Response
from rest_framework.viewsets import GenericViewSet, ModelViewSet

from openedx_tagging.core.tagging.models.base import Tag

<<<<<<< HEAD
from ...api import create_taxonomy, get_object_tags, get_taxonomies, get_taxonomy, tag_object
from ...data import TagDataQuerySet
=======
from ...api import (
    TagDoesNotExist,
    add_tag_to_taxonomy,
    create_taxonomy,
    delete_tags_from_taxonomy,
    get_children_tags,
    get_object_tags,
    get_root_tags,
    get_taxonomies,
    get_taxonomy,
    search_tags,
    tag_object,
    update_tag_in_taxonomy,
)
>>>>>>> be5d527a
from ...import_export.api import export_tags
from ...import_export.parsers import ParserFormat
from ...models import Taxonomy
from ...rules import ObjectTagPermissionItem
<<<<<<< HEAD
from ..paginators import TAGS_THRESHOLD, DisabledTagsPagination, TagsPagination
from .permissions import ObjectTagObjectPermissions, TagListPermissions, TaxonomyObjectPermissions
=======
from ..paginators import SEARCH_TAGS_THRESHOLD, TAGS_THRESHOLD, DisabledTagsPagination, TagsPagination
from .permissions import ObjectTagObjectPermissions, TagObjectPermissions, TaxonomyObjectPermissions
>>>>>>> be5d527a
from .serializers import (
    ObjectTagListQueryParamsSerializer,
    ObjectTagSerializer,
    ObjectTagUpdateBodySerializer,
    ObjectTagUpdateQueryParamsSerializer,
    TagDataSerializer,
    TaxonomyExportQueryParamsSerializer,
    TaxonomyListQueryParamsSerializer,
    TaxonomySerializer,
    TaxonomyTagCreateBodySerializer,
    TaxonomyTagDeleteBodySerializer,
    TaxonomyTagUpdateBodySerializer,
)
from .utils import view_auth_classes


@view_auth_classes
class TaxonomyView(ModelViewSet):
    """
    View to list, create, retrieve, update, delete or export Taxonomies.

    **List Query Parameters**
        * enabled (optional) - Filter by enabled status. Valid values: true,
          false, 1, 0, "true", "false", "1"
        * page (optional) - Page number (default: 1)
        * page_size (optional) - Number of items per page (default: 10)

    **List Example Requests**
        GET api/tagging/v1/taxonomy                - Get all taxonomies
        GET api/tagging/v1/taxonomy?enabled=true   - Get all enabled taxonomies
        GET api/tagging/v1/taxonomy?enabled=false  - Get all disabled taxonomies

    **List Query Returns**
        * 200 - Success
        * 400 - Invalid query parameter
        * 403 - Permission denied

    **Retrieve Parameters**
        * pk (required): - The pk of the taxonomy to retrieve

    **Retrieve Example Requests**
        GET api/tagging/v1/taxonomy/:pk            - Get a specific taxonomy

    **Retrieve Query Returns**
        * 200 - Success
        * 404 - Taxonomy not found or User does not have permission to access
          the taxonomy

    **Create Parameters**
        * name (required): User-facing label used when applying tags from this
          taxonomy to Open edX objects.
        * description (optional): Provides extra information for the user when
          applying tags from this taxonomy to an object.
        * enabled (optional): Only enabled taxonomies will be shown to authors
          (default: true).
        * allow_multiple (optional): Indicates that multiple tags from this
          taxonomy may be added to an object (default: True).
        * allow_free_text (optional): Indicates that tags in this taxonomy need
          not be predefined; authors may enter their own tag values (default:
          False).

    **Create Example Requests**
        POST api/tagging/v1/taxonomy               - Create a taxonomy
        {
            "name": "Taxonomy Name",
            "description": "This is a description",
            "enabled": True,
            "allow_multiple": True,
            "allow_free_text": True,
        }

    **Create Query Returns**
        * 201 - Success
        * 403 - Permission denied

    **Update Parameters**
        * pk (required): - The pk of the taxonomy to update

    **Update Request Body**
        * name (optional): User-facing label used when applying tags from this
          taxonomy to Open edX objects.
        * description (optional): Provides extra information for the user when
          applying tags from this taxonomy to an object.
        * enabled (optional): Only enabled taxonomies will be shown to authors.
        * allow_multiple (optional): Indicates that multiple tags from this
          taxonomy may be added to an object.
        * allow_free_text (optional): Indicates that tags in this taxonomy need
          not be predefined; authors may enter their own tag values.

    **Update Example Requests**
        PUT api/tagging/v1/taxonomy/:pk            - Update a taxonomy
        {
            "name": "Taxonomy New Name",
            "description": "This is a new description",
            "enabled": False,
            "allow_multiple": False,
            "allow_free_text": True,
        }
        PATCH api/tagging/v1/taxonomy/:pk          - Partially update a taxonomy
        {
            "name": "Taxonomy New Name",
        }

    **Update Query Returns**
        * 200 - Success
        * 403 - Permission denied

    **Delete Parameters**
        * pk (required): - The pk of the taxonomy to delete

    **Delete Example Requests**
        DELETE api/tagging/v1/taxonomy/:pk         - Delete a taxonomy

    **Delete Query Returns**
        * 200 - Success
        * 404 - Taxonomy not found
        * 403 - Permission denied

    **Export Query Parameters**
        * output_format - Define the output format. Valid values: json, csv
        * download (optional) - Add headers on the response to let the browser
          automatically download the file.

    **Export Example Requests**
        GET api/tagging/v1/taxonomy/:pk/export?output_format=csv                - Export taxonomy as CSV
        GET api/tagging/v1/taxonomy/:pk/export?output_format=json               - Export taxonomy as JSON
        GET api/tagging/v1/taxonomy/:pk/export?output_format=csv&download=1     - Export and downloads taxonomy as CSV
        GET api/tagging/v1/taxonomy/:pk/export?output_format=json&download=1    - Export and downloads taxonomy as JSON

    **Export Query Returns**
        * 200 - Success
        * 400 - Invalid query parameter
        * 403 - Permission denied


    """

    lookup_value_regex = r"\d+"
    serializer_class = TaxonomySerializer
    permission_classes = [TaxonomyObjectPermissions]

    def get_object(self) -> Taxonomy:
        """
        Return the requested taxonomy object, if the user has appropriate
        permissions.
        """
        pk = int(self.kwargs["pk"])
        taxonomy = get_taxonomy(pk)
        if not taxonomy:
            raise Http404("Taxonomy not found")
        self.check_object_permissions(self.request, taxonomy)

        return taxonomy

    def get_queryset(self) -> models.QuerySet:
        """
        Return a list of taxonomies.

        Returns all taxonomies by default.
        If you want the disabled taxonomies, pass enabled=False.
        If you want the enabled taxonomies, pass enabled=True.
        """
        query_params = TaxonomyListQueryParamsSerializer(
            data=self.request.query_params.dict()
        )
        query_params.is_valid(raise_exception=True)
        enabled = query_params.data.get("enabled", None)

        return get_taxonomies(enabled)

    def perform_create(self, serializer) -> None:
        """
        Create a new taxonomy.
        """
        serializer.instance = create_taxonomy(**serializer.validated_data)

    @action(detail=True, methods=["get"])
    def export(self, request, **_kwargs) -> HttpResponse:
        """
        Export a taxonomy.
        """
        taxonomy = self.get_object()
        perm = "oel_tagging.export_taxonomy"
        if not request.user.has_perm(perm, taxonomy):
            raise PermissionDenied("You do not have permission to export this taxonomy.")
        query_params = TaxonomyExportQueryParamsSerializer(
            data=request.query_params.dict()
        )
        query_params.is_valid(raise_exception=True)
        output_format = query_params.data.get("output_format")
        assert output_format is not None
        if output_format.lower() == "json":
            parser_format = ParserFormat.JSON
            content_type = "application/json"
        else:
            parser_format = ParserFormat.CSV
            if query_params.data.get("download"):
                content_type = "text/csv"
            else:
                content_type = "text"

        tags = export_tags(taxonomy, parser_format)
        if query_params.data.get("download"):
            response = HttpResponse(tags.encode('utf-8'), content_type=content_type)
            response["Content-Disposition"] = f'attachment; filename="{taxonomy.name}{parser_format.value}"'
            return response

        return HttpResponse(tags, content_type=content_type)


@view_auth_classes
class ObjectTagView(
    mixins.RetrieveModelMixin,
    mixins.UpdateModelMixin,
    mixins.ListModelMixin,
    GenericViewSet,
):
    """
    View to retrieve ObjectTags for a provided Object ID (object_id).

    **Retrieve Parameters**
        * object_id (required): - The Object ID to retrieve ObjectTags for.

    **Retrieve Query Parameters**
        * taxonomy (optional) - PK of taxonomy to filter ObjectTags for.

    **Retrieve Example Requests**
        GET api/tagging/v1/object_tags/:object_id
        GET api/tagging/v1/object_tags/:object_id?taxonomy=1

    **Retrieve Query Returns**
        * 200 - Success
        * 400 - Invalid query parameter
        * 403 - Permission denied

    **Create Query Returns**
        * 403 - Permission denied
        * 405 - Method not allowed

    **Update Parameters**
        * object_id (required): - The Object ID to add ObjectTags for.

    **Update Request Body**
        * tags: List of tags to be applied to a object id. Must be a list of Tag ids or Tag values.

    **Update Query Returns**
        * 200 - Success
        * 403 - Permission denied
        * 405 - Method not allowed

    **Delete Query Returns**
        * 403 - Permission denied
        * 405 - Method not allowed
    """

    serializer_class = ObjectTagSerializer
    permission_classes = [ObjectTagObjectPermissions]
    lookup_field = "object_id"

    def get_queryset(self) -> models.QuerySet:
        """
        Return a queryset of object tags for a given object.

        If a taxonomy is passed in, object tags are limited to that taxonomy.
        """
        object_id: str = self.kwargs["object_id"]
        query_params = ObjectTagListQueryParamsSerializer(
            data=self.request.query_params.dict()
        )
        query_params.is_valid(raise_exception=True)
        taxonomy = query_params.validated_data.get("taxonomy", None)
        taxonomy_id = None
        if taxonomy:
            taxonomy = taxonomy.cast()
            taxonomy_id = taxonomy.id

        perm = "oel_tagging.view_objecttag"
        perm_obj = ObjectTagPermissionItem(
            taxonomy=taxonomy,
            object_id=object_id,
        )

        if not self.request.user.has_perm(
            perm,
            # The obj arg expects a model, but we are passing an object
            perm_obj,  # type: ignore[arg-type]
        ):
            raise PermissionDenied(
                "You do not have permission to view object tags for this taxonomy or object_id."
            )

        return get_object_tags(object_id, taxonomy_id)

    def retrieve(self, request, *args, **kwargs) -> Response:
        """
        Retrieve ObjectTags that belong to a given object_id

        Note: We override `retrieve` here instead of `list` because we are
        passing in the Object ID (object_id) in the path (as opposed to passing
        it in as a query_param) to retrieve the related ObjectTags.
        By default retrieve would expect an ObjectTag ID to be passed in the
        path and returns a it as a single result however that is not
        behavior we want.
        """
        object_tags = self.filter_queryset(self.get_queryset())
        serializer = ObjectTagSerializer(object_tags, many=True)
        return Response(serializer.data)

    def update(self, request, *args, **kwargs) -> Response:
        """
        Update ObjectTags that belong to a given object_id

        Pass a list of Tag ids or Tag values to be applied to an object id in the
        body `tag` parameter. Passing an empty list will remove all tags from
        the object id.

        **Example Body Requests**

        PUT api/tagging/v1/object_tags/:object_id

        **Example Body Requests**
        ```json
        {
            "tags": [1, 2, 3]
        },
        {
            "tags": ["Tag 1", "Tag 2"]
        },
        {
            "tags": []
        }
        """

        partial = kwargs.pop('partial', False)
        if partial:
            raise MethodNotAllowed("PATCH", detail="PATCH not allowed")

        query_params = ObjectTagUpdateQueryParamsSerializer(
            data=request.query_params.dict()
        )
        query_params.is_valid(raise_exception=True)
        taxonomy = query_params.validated_data.get("taxonomy", None)
        taxonomy = taxonomy.cast()

        perm = "oel_tagging.change_objecttag"

        object_id = kwargs.pop('object_id')
        perm_obj = ObjectTagPermissionItem(
            taxonomy=taxonomy,
            object_id=object_id,
        )

        if not request.user.has_perm(
            perm,
            # The obj arg expects a model, but we are passing an object
            perm_obj,  # type: ignore[arg-type]
        ):
            raise PermissionDenied(
                "You do not have permission to change object tags for this taxonomy or object_id."
            )

        body = ObjectTagUpdateBodySerializer(data=request.data)
        body.is_valid(raise_exception=True)

        tags = body.data.get("tags", [])
        try:
            tag_object(taxonomy, tags, object_id)
        except TagDoesNotExist as e:
            raise ValidationError from e
        except ValueError as e:
            raise ValidationError from e

        return self.retrieve(request, object_id)


@view_auth_classes
class TaxonomyTagsView(ListAPIView, RetrieveUpdateDestroyAPIView):
    """
    View to list/create/update/delete tags of a taxonomy.

    If you specify ?root_only or ?parent_tag_value=..., only one "level" of the
    hierachy will be returned. Otherwise, several levels will be returned, in
    tree order, up to the maximum supported depth. Additional levels/depth can
    be retrieved by using ?parent_tag_value to load more data.

    Note: If the taxonomy is particularly large (> 1,000 tags), ?root_only is
    automatically set true by default and cannot be disabled. This way, users
    can more easily select which tags they want to expand in the tree, and load
    just that subset of the tree as needed. This may be changed in the future.

    **List Query Parameters**
        * id (required) - The ID of the taxonomy to retrieve tags.
<<<<<<< HEAD
        * parent_tag (optional) - Retrieve children of the tag with this value.
        * root_only (optional) - If specified, only root tags are returned.
        * include_counts (optional) - Include the count of how many times each
          tag has been used.
=======
        * parent_tag_id (optional) - Id of the tag to retrieve children tags.
>>>>>>> be5d527a
        * page (optional) - Page number (default: 1)
        * page_size (optional) - Number of items per page (default: 10)

    **List Example Requests**
        GET api/tagging/v1/taxonomy/:id/tags                                        - Get tags of taxonomy
<<<<<<< HEAD
        GET api/tagging/v1/taxonomy/:id/tags?parent_tag=Physics&include_counts      - Get child tags of tag
=======
        GET api/tagging/v1/taxonomy/:id/tags?parent_tag_id=30                       - Get children tags of tag
>>>>>>> be5d527a

    **List Query Returns**
        * 200 - Success
        * 400 - Invalid query parameter
        * 403 - Permission denied
        * 404 - Taxonomy not found

    **Create Query Parameters**
        * id (required) - The ID of the taxonomy to create a Tag for

    **Create Request Body**
        * tag (required): The value of the Tag that should be added to
          the Taxonomy
        * parent_tag_value (optional): The value of the parent tag that the new
          Tag should fall under
        * extenal_id (optional): The external id for the new Tag

    **Create Example Requests**
        POST api/tagging/v1/taxonomy/:id/tags                                       - Create a Tag in taxonomy
        {
            "value": "New Tag",
            "parent_tag_value": "Parent Tag"
            "external_id": "abc123",
        }

    **Create Query Returns**
        * 201 - Success
        * 400 - Invalid parameters provided
        * 403 - Permission denied
        * 404 - Taxonomy not found

    **Update Query Parameters**
        * id (required) - The ID of the taxonomy to update a Tag in

    **Update Request Body**
        * tag (required): The value (identifier) of the Tag to be updated
        * updated_tag_value (required): The updated value of the Tag

    **Update Example Requests**
        PATCH api/tagging/v1/taxonomy/:id/tags                                      - Update a Tag in Taxonomy
        {
            "tag": "Tag 1",
            "updated_tag_value": "Updated Tag Value"
        }

    **Update Query Returns**
        * 200 - Success
        * 400 - Invalid parameters provided
        * 403 - Permission denied
        * 404 - Taxonomy, Tag or Parent Tag not found

    **Delete Query Parameters**
        * id (required) - The ID of the taxonomy to Delete Tag(s) in

    **Delete Request Body**
        * tags (required): The values (identifiers) of Tags that should be
                           deleted from Taxonomy
        * with_subtags (optional): If a Tag in the provided ids contains
                                   children (subtags), deletion will fail unless
                                   set to `True`. Defaults to `False`.

    **Delete Example Requests**
        DELETE api/tagging/v1/taxonomy/:id/tags                                     - Delete Tag(s) in Taxonomy
        {
            "tags": ["Tag 1", "Tag 2", "Tag 3"],
            "with_subtags": True
        }

    **Delete Query Returns**
        * 200 - Success
        * 400 - Invalid parameters provided
        * 403 - Permission denied
        * 404 - Taxonomy not found

    """

<<<<<<< HEAD
    permission_classes = [TagListPermissions]
    pagination_class = TagsPagination
    serializer_class = TagDataSerializer
=======
    permission_classes = [TagObjectPermissions]
    pagination_enabled = True

    def __init__(self):
        # Initialized here to avoid errors on type hints
        self.serializer_class = TagsSerializer

    def get_pagination_class(self):
        """
        Get the corresponding class depending if the pagination is enabled.

        It is necessary to call this function before returning the data.
        """
        if self.pagination_enabled:
            return TagsPagination
        else:
            return DisabledTagsPagination
>>>>>>> be5d527a

    def get_taxonomy(self, pk: int) -> Taxonomy:
        """
        Get the taxonomy from `pk` or raise 404.
        """
        taxonomy = get_taxonomy(pk)
        if not taxonomy:
            raise Http404("Taxonomy not found")
        self.check_object_permissions(self.request, taxonomy)
        return taxonomy

    def get_serializer_context(self):
        context = super().get_serializer_context()
        context.update({
            "request": self.request,
            "taxonomy_id": int(self.kwargs["pk"]),
        })
        return context

    def get_queryset(self) -> TagDataQuerySet:
        """
        Builds and returns the queryset to be paginated.
        """
        taxonomy_id = int(self.kwargs.get("pk"))
        taxonomy = self.get_taxonomy(taxonomy_id)
        parent_tag_value = self.request.query_params.get("parent_tag", None)
        root_only = "root_only" in self.request.query_params
        include_counts = "include_counts" in self.request.query_params
        search_term = self.request.query_params.get("search_term", None)

        if parent_tag_value:
            # Fetching tags below a certain parent is always paginated and only returns the direct children
            depth = 1
            if root_only:
                raise ValidationError("?root_only and ?parent_tag cannot be used together")
        else:
            if root_only:
                depth = 1  # User Explicitly requested to load only the root tags for now
            elif search_term:
                depth = None  # For search, default to maximum depth but use normal pagination
            elif taxonomy.tag_set.count() > TAGS_THRESHOLD:
                # This is a very large taxonomy. Only load the root tags at first, so users can choose what to load.
                depth = 1
            else:
                # We can load and display all the tags in the taxonomy at once:
                self.pagination_class = DisabledTagsPagination
                depth = None  # Maximum depth

<<<<<<< HEAD
        return taxonomy.get_filtered_tags(
            parent_tag_value=parent_tag_value,
            search_term=search_term,
            depth=depth,
            include_counts=include_counts,
        )
=======
                if self.pagination_enabled:
                    # If pagination is enabled, use the normal serializer
                    # with children link.
                    self.serializer_class = TagsSerializer
                else:
                    # If pagination is disabled, use the special serializer
                    # to show children. In this case, we return all taxonomy tags
                    # in a tree structure.
                    self.serializer_class = TagsWithSubTagsSerializer

                result = get_root_tags(taxonomy)

            return result

    def get_queryset(self) -> models.QuerySet[Tag]:  # type: ignore[override]
        """
        Builds and returns the queryset to be paginated.

        The return type is not a QuerySet because the tagging python api functions
        return lists, and on this point convert the list to a query set
        is an unnecesary operation.
        """
        pk = self.kwargs.get("pk")
        parent_tag_id = self.request.query_params.get("parent_tag_id", None)
        search_term = self.request.query_params.get("search_term", None)

        result = self.get_matching_tags(
            pk,
            parent_tag_id=parent_tag_id,
            search_term=search_term,
        )

        # Convert the results back to a QuerySet for permissions to apply
        # Due to the conversion we lose the populated `sub_tags` attribute,
        # in the case of using the special search serializer so we
        # need to repopulate it again
        if self.serializer_class == TagsForSearchSerializer:
            results_dict = {tag.id: tag for tag in result}

            result_queryset = Tag.objects.filter(id__in=results_dict.keys())

            for tag in result_queryset:
                sub_tags = results_dict[tag.id].sub_tags  # type: ignore[attr-defined]
                tag.sub_tags = sub_tags  # type: ignore[attr-defined]

        else:
            result_queryset = Tag.objects.filter(id__in=[tag.id for tag in result])

        # This function is not called automatically
        self.pagination_class = self.get_pagination_class()

        return result_queryset

    def post(self, request, *args, **kwargs):
        """
        Creates new Tag in Taxonomy and returns the newly created Tag.
        """
        pk = self.kwargs.get("pk")
        taxonomy = self.get_taxonomy(pk)

        body = TaxonomyTagCreateBodySerializer(data=request.data)
        body.is_valid(raise_exception=True)

        tag = body.data.get("tag")
        parent_tag_value = body.data.get("parent_tag_value", None)
        external_id = body.data.get("external_id", None)

        try:
            new_tag = add_tag_to_taxonomy(
                taxonomy, tag, parent_tag_value, external_id
            )
        except TagDoesNotExist as e:
            raise Http404("Parent Tag not found") from e
        except ValueError as e:
            raise ValidationError(e) from e

        self.serializer_class = TagsSerializer
        serializer_context = self.get_serializer_context()
        return Response(
            self.serializer_class(new_tag, context=serializer_context).data,
            status=status.HTTP_201_CREATED
        )

    def update(self, request, *args, **kwargs):
        """
        Updates a Tag that belongs to the Taxonomy and returns it.
        Currently only updating the Tag value is supported.
        """
        pk = self.kwargs.get("pk")
        taxonomy = self.get_taxonomy(pk)

        body = TaxonomyTagUpdateBodySerializer(data=request.data)
        body.is_valid(raise_exception=True)

        tag = body.data.get("tag")
        updated_tag_value = body.data.get("updated_tag_value")

        try:
            updated_tag = update_tag_in_taxonomy(taxonomy, tag, updated_tag_value)
        except TagDoesNotExist as e:
            raise Http404("Tag not found") from e
        except ValueError as e:
            raise ValidationError(e) from e

        self.serializer_class = TagsSerializer
        serializer_context = self.get_serializer_context()
        return Response(
            self.serializer_class(updated_tag, context=serializer_context).data,
            status=status.HTTP_200_OK
        )

    def delete(self, request, *args, **kwargs):
        """
        Deletes Tag(s) in Taxonomy. If any of the Tags have children and
        the `with_subtags` is not set to `True` it will fail, otherwise
        the sub-tags will be deleted as well.
        """
        pk = self.kwargs.get("pk")
        taxonomy = self.get_taxonomy(pk)

        body = TaxonomyTagDeleteBodySerializer(data=request.data)
        body.is_valid(raise_exception=True)

        tags = body.data.get("tags")
        with_subtags = body.data.get("with_subtags")

        try:
            delete_tags_from_taxonomy(taxonomy, tags, with_subtags)
        except ValueError as e:
            raise ValidationError(e) from e

        return Response(status=status.HTTP_200_OK)
>>>>>>> be5d527a
<|MERGE_RESOLUTION|>--- conflicted
+++ resolved
@@ -14,36 +14,24 @@
 
 from openedx_tagging.core.tagging.models.base import Tag
 
-<<<<<<< HEAD
-from ...api import create_taxonomy, get_object_tags, get_taxonomies, get_taxonomy, tag_object
-from ...data import TagDataQuerySet
-=======
 from ...api import (
     TagDoesNotExist,
     add_tag_to_taxonomy,
     create_taxonomy,
     delete_tags_from_taxonomy,
-    get_children_tags,
     get_object_tags,
-    get_root_tags,
     get_taxonomies,
     get_taxonomy,
-    search_tags,
     tag_object,
     update_tag_in_taxonomy,
 )
->>>>>>> be5d527a
+from ...data import TagDataQuerySet
 from ...import_export.api import export_tags
 from ...import_export.parsers import ParserFormat
 from ...models import Taxonomy
 from ...rules import ObjectTagPermissionItem
-<<<<<<< HEAD
 from ..paginators import TAGS_THRESHOLD, DisabledTagsPagination, TagsPagination
-from .permissions import ObjectTagObjectPermissions, TagListPermissions, TaxonomyObjectPermissions
-=======
-from ..paginators import SEARCH_TAGS_THRESHOLD, TAGS_THRESHOLD, DisabledTagsPagination, TagsPagination
 from .permissions import ObjectTagObjectPermissions, TagObjectPermissions, TaxonomyObjectPermissions
->>>>>>> be5d527a
 from .serializers import (
     ObjectTagListQueryParamsSerializer,
     ObjectTagSerializer,
@@ -436,24 +424,16 @@
 
     **List Query Parameters**
         * id (required) - The ID of the taxonomy to retrieve tags.
-<<<<<<< HEAD
         * parent_tag (optional) - Retrieve children of the tag with this value.
         * root_only (optional) - If specified, only root tags are returned.
         * include_counts (optional) - Include the count of how many times each
           tag has been used.
-=======
-        * parent_tag_id (optional) - Id of the tag to retrieve children tags.
->>>>>>> be5d527a
         * page (optional) - Page number (default: 1)
         * page_size (optional) - Number of items per page (default: 10)
 
     **List Example Requests**
         GET api/tagging/v1/taxonomy/:id/tags                                        - Get tags of taxonomy
-<<<<<<< HEAD
         GET api/tagging/v1/taxonomy/:id/tags?parent_tag=Physics&include_counts      - Get child tags of tag
-=======
-        GET api/tagging/v1/taxonomy/:id/tags?parent_tag_id=30                       - Get children tags of tag
->>>>>>> be5d527a
 
     **List Query Returns**
         * 200 - Success
@@ -530,29 +510,9 @@
 
     """
 
-<<<<<<< HEAD
-    permission_classes = [TagListPermissions]
+    permission_classes = [TagObjectPermissions]
     pagination_class = TagsPagination
     serializer_class = TagDataSerializer
-=======
-    permission_classes = [TagObjectPermissions]
-    pagination_enabled = True
-
-    def __init__(self):
-        # Initialized here to avoid errors on type hints
-        self.serializer_class = TagsSerializer
-
-    def get_pagination_class(self):
-        """
-        Get the corresponding class depending if the pagination is enabled.
-
-        It is necessary to call this function before returning the data.
-        """
-        if self.pagination_enabled:
-            return TagsPagination
-        else:
-            return DisabledTagsPagination
->>>>>>> be5d527a
 
     def get_taxonomy(self, pk: int) -> Taxonomy:
         """
@@ -601,66 +561,12 @@
                 self.pagination_class = DisabledTagsPagination
                 depth = None  # Maximum depth
 
-<<<<<<< HEAD
         return taxonomy.get_filtered_tags(
             parent_tag_value=parent_tag_value,
             search_term=search_term,
             depth=depth,
             include_counts=include_counts,
         )
-=======
-                if self.pagination_enabled:
-                    # If pagination is enabled, use the normal serializer
-                    # with children link.
-                    self.serializer_class = TagsSerializer
-                else:
-                    # If pagination is disabled, use the special serializer
-                    # to show children. In this case, we return all taxonomy tags
-                    # in a tree structure.
-                    self.serializer_class = TagsWithSubTagsSerializer
-
-                result = get_root_tags(taxonomy)
-
-            return result
-
-    def get_queryset(self) -> models.QuerySet[Tag]:  # type: ignore[override]
-        """
-        Builds and returns the queryset to be paginated.
-
-        The return type is not a QuerySet because the tagging python api functions
-        return lists, and on this point convert the list to a query set
-        is an unnecesary operation.
-        """
-        pk = self.kwargs.get("pk")
-        parent_tag_id = self.request.query_params.get("parent_tag_id", None)
-        search_term = self.request.query_params.get("search_term", None)
-
-        result = self.get_matching_tags(
-            pk,
-            parent_tag_id=parent_tag_id,
-            search_term=search_term,
-        )
-
-        # Convert the results back to a QuerySet for permissions to apply
-        # Due to the conversion we lose the populated `sub_tags` attribute,
-        # in the case of using the special search serializer so we
-        # need to repopulate it again
-        if self.serializer_class == TagsForSearchSerializer:
-            results_dict = {tag.id: tag for tag in result}
-
-            result_queryset = Tag.objects.filter(id__in=results_dict.keys())
-
-            for tag in result_queryset:
-                sub_tags = results_dict[tag.id].sub_tags  # type: ignore[attr-defined]
-                tag.sub_tags = sub_tags  # type: ignore[attr-defined]
-
-        else:
-            result_queryset = Tag.objects.filter(id__in=[tag.id for tag in result])
-
-        # This function is not called automatically
-        self.pagination_class = self.get_pagination_class()
-
-        return result_queryset
 
     def post(self, request, *args, **kwargs):
         """
@@ -685,7 +591,6 @@
         except ValueError as e:
             raise ValidationError(e) from e
 
-        self.serializer_class = TagsSerializer
         serializer_context = self.get_serializer_context()
         return Response(
             self.serializer_class(new_tag, context=serializer_context).data,
@@ -713,7 +618,6 @@
         except ValueError as e:
             raise ValidationError(e) from e
 
-        self.serializer_class = TagsSerializer
         serializer_context = self.get_serializer_context()
         return Response(
             self.serializer_class(updated_tag, context=serializer_context).data,
@@ -740,5 +644,4 @@
         except ValueError as e:
             raise ValidationError(e) from e
 
-        return Response(status=status.HTTP_200_OK)
->>>>>>> be5d527a
+        return Response(status=status.HTTP_200_OK)